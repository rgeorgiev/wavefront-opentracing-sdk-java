package com.wavefront.opentracing;

import com.wavefront.internal.reporter.WavefrontInternalReporter;
import com.wavefront.internal_reporter_java.io.dropwizard.metrics5.MetricName;
import com.wavefront.opentracing.propagation.Propagator;
import com.wavefront.opentracing.propagation.PropagatorRegistry;
import com.wavefront.opentracing.reporting.CompositeReporter;
import com.wavefront.opentracing.reporting.Reporter;
import com.wavefront.opentracing.reporting.WavefrontSpanReporter;
import com.wavefront.sdk.appagent.jvm.reporter.WavefrontJvmReporter;
import com.wavefront.sdk.common.Pair;
import com.wavefront.sdk.common.application.ApplicationTags;
import com.wavefront.sdk.common.application.HeartbeaterService;
import com.wavefront.sdk.entities.tracing.sampling.Sampler;

import java.io.Closeable;
import java.io.IOException;
import java.util.ArrayList;
import java.util.Arrays;
import java.util.Collection;
import java.util.HashMap;
import java.util.List;
import java.util.Map;
import java.util.concurrent.TimeUnit;
import java.util.function.Supplier;
import java.util.logging.Level;
import java.util.logging.Logger;
import java.util.regex.Pattern;

import javax.annotation.Nullable;

import io.opentracing.Scope;
import io.opentracing.ScopeManager;
import io.opentracing.Span;
import io.opentracing.SpanContext;
import io.opentracing.Tracer;
import io.opentracing.propagation.Format;
import io.opentracing.util.ThreadLocalScopeManager;

import static com.wavefront.sdk.common.Constants.APPLICATION_TAG_KEY;
import static com.wavefront.sdk.common.Constants.CLUSTER_TAG_KEY;
import static com.wavefront.sdk.common.Constants.COMPONENT_TAG_KEY;
import static com.wavefront.sdk.common.Constants.NULL_TAG_VAL;
import static com.wavefront.sdk.common.Constants.SERVICE_TAG_KEY;
import static com.wavefront.sdk.common.Constants.SHARD_TAG_KEY;

/**
 * The Wavefront OpenTracing tracer for sending distributed traces to Wavefront.
 *
 * @author Vikram Raman (vikram@wavefront.com)
 */
public class WavefrontTracer implements Tracer, Closeable {

  private static final Logger logger = Logger.getLogger(WavefrontTracer.class.getName());
  private final ScopeManager scopeManager;
  private final PropagatorRegistry registry;
  private final Reporter reporter;
  private final List<Pair<String, String>> tags;
  private final List<Sampler> samplers;

  @Nullable
  private final WavefrontInternalReporter wfInternalReporter;
  @Nullable
  private final WavefrontInternalReporter wfDerivedReporter;
  @Nullable
  private final HeartbeaterService heartbeaterService;
  @Nullable
  private final WavefrontJvmReporter wfJvmReporter;
  private final Supplier<Long> reportFrequencyMillis;
  private final static String WAVEFRONT_GENERATED_COMPONENT = "wavefront-generated";
  private final static String OPENTRACING_COMPONENT = "opentracing";
  private final static String JAVA_COMPONENT = "java";
  private final static String INVOCATION_SUFFIX = ".invocation";
  private final static String ERROR_SUFFIX = ".error";
  private final static String TOTAL_TIME_SUFFIX = ".total_time.millis";
  private final static String DURATION_SUFFIX = ".duration.micros";
  private final static String OPERATION_NAME_TAG = "operationName";
  private final String applicationServicePrefix;

<<<<<<< HEAD
  private WavefrontTracer(Builder builder) {
    scopeManager = builder.scopeManager;
    registry = new PropagatorRegistry();
    this.reporter = builder.reporter;
    this.tags = builder.tags;
    this.samplers = builder.samplers;
    applicationServicePrefix = builder.applicationTags.getApplication() + "." +
        builder.applicationTags.getService() + ".";
    this.reportFrequencyMillis = builder.reportingFrequencyMillis;
=======
  private WavefrontTracer(Reporter reporter, List<Pair<String, String>> tags,
                          ApplicationTags appTags, List<Sampler> samplers,
                          Supplier<Long> reportFrequencyMillis, boolean includeJvmMetrics) {
    scopeManager = new ThreadLocalScopeManager();
    registry = new PropagatorRegistry();
    this.reporter = reporter;
    this.tags = tags;
    this.samplers = samplers;
    applicationServicePrefix = appTags.getApplication() + "." + appTags.getService() + ".";
    this.reportFrequencyMillis = reportFrequencyMillis;
>>>>>>> b658154c

    /**
     * Tracing spans will be converted to metrics and histograms and will be reported to Wavefront
     * only if you use the WavefrontSpanReporter
     */
    WavefrontSpanReporter wfSpanReporter = getWavefrontSpanReporter(reporter);
    if (wfSpanReporter != null) {
<<<<<<< HEAD
      Tuple tuple = instantiateWavefrontStatsReporter(wfSpanReporter, builder.applicationTags,
          builder.includeJvmMetrics);
=======
      Tuple tuple = instantiateWavefrontStatsReporter(wfSpanReporter, appTags, includeJvmMetrics);
>>>>>>> b658154c
      wfInternalReporter = tuple.wfInternalReporter;
      wfDerivedReporter = tuple.wfDerivedReporter;
      wfJvmReporter = tuple.wfJvmReporter;
      heartbeaterService = tuple.heartbeaterService;
      wfSpanReporter.setMetricsReporter(wfInternalReporter);
    } else {
      wfInternalReporter = null;
      wfDerivedReporter = null;
      wfJvmReporter = null;
      heartbeaterService = null;
    }
  }

  @Nullable
  private WavefrontSpanReporter getWavefrontSpanReporter(Reporter reporter) {
    if (reporter instanceof WavefrontSpanReporter) {
      return (WavefrontSpanReporter) reporter;
    }

    if (reporter instanceof CompositeReporter) {
      CompositeReporter compositeReporter = (CompositeReporter) reporter;
      for (Reporter item : compositeReporter.getReporters()) {
        if (item instanceof WavefrontSpanReporter) {
          return (WavefrontSpanReporter) item;
        }
      }
    }

    // default
    return null;
  }

  private class Tuple {
    WavefrontInternalReporter wfInternalReporter;
    WavefrontInternalReporter wfDerivedReporter;
    @Nullable
    WavefrontJvmReporter wfJvmReporter;
    HeartbeaterService heartbeaterService;

    Tuple(WavefrontInternalReporter wfInternalReporter,
          WavefrontInternalReporter wfDerivedReporter,
          WavefrontJvmReporter wfJvmReporter,
          HeartbeaterService heartbeaterService) {
      this.wfInternalReporter = wfInternalReporter;
      this.wfDerivedReporter = wfDerivedReporter;
      this.wfJvmReporter = wfJvmReporter;
      this.heartbeaterService = heartbeaterService;
    }
  }

  private Tuple instantiateWavefrontStatsReporter(
      WavefrontSpanReporter wfSpanReporter, ApplicationTags applicationTags,
      boolean includeJvmMetrics) {
    Map<String, String> pointTags = new HashMap<>(applicationTags.toPointTags());

    WavefrontInternalReporter wfInternalReporter = new WavefrontInternalReporter.Builder().
        prefixedWith("~sdk.java.opentracing").withSource(wfSpanReporter.getSource()).
        withReporterPointTags(pointTags).
        build(wfSpanReporter.getWavefrontSender());
    // Start the internal metrics reporter
    wfInternalReporter.start(1, TimeUnit.MINUTES);

    WavefrontInternalReporter wfDerivedReporter = new WavefrontInternalReporter.Builder().
        prefixedWith("tracing.derived").withSource(wfSpanReporter.getSource()).
        withReporterPointTags(pointTags).reportMinuteDistribution().
            build(wfSpanReporter.getWavefrontSender());
    // Start the derived metrics reporter
    wfDerivedReporter.start(reportFrequencyMillis.get(), TimeUnit.MILLISECONDS);

    WavefrontJvmReporter wfJvmReporter = null;
    if (includeJvmMetrics) {
      wfJvmReporter = new WavefrontJvmReporter.Builder(applicationTags).
          withSource(wfSpanReporter.getSource()).build(wfSpanReporter.getWavefrontSender());
      // Start the JVM reporter
      wfJvmReporter.start();
    }

    HeartbeaterService heartbeaterService = new HeartbeaterService(
        wfSpanReporter.getWavefrontSender(), applicationTags,
            Arrays.asList(WAVEFRONT_GENERATED_COMPONENT, OPENTRACING_COMPONENT, JAVA_COMPONENT),
        wfSpanReporter.getSource());
    return new Tuple(wfInternalReporter, wfDerivedReporter, wfJvmReporter, heartbeaterService);
  }

  @Nullable
  WavefrontInternalReporter getWfInternalReporter() {
    return wfInternalReporter;
  }

  @Override
  public ScopeManager scopeManager() {
    return scopeManager;
  }

  @Override
  public Span activeSpan() {
    Scope scope = this.scopeManager.active();
    return scope == null ? null : scope.span();
  }

  @Override
  public SpanBuilder buildSpan(String operationName) {
    return new WavefrontSpanBuilder(operationName, this);
  }

  @Override
  public <T> void inject(SpanContext spanContext, Format<T> format, T carrier) {
    Propagator<T> propagator = registry.get(format);
    if (propagator == null) {
      throw new IllegalArgumentException("invalid format: " + format.toString());
    }
    propagator.inject((WavefrontSpanContext) spanContext, carrier);
  }

  @Override
  public <T> SpanContext extract(Format<T> format, T carrier) {
    Propagator<T> propagator = registry.get(format);
    if (propagator == null) {
      throw new IllegalArgumentException("invalid format: " + format.toString());
    }
    return propagator.extract(carrier);
  }

  boolean sample(String operationName, long traceId, long duration) {
    if (samplers == null || samplers.isEmpty()) {
      return true;
    }
    boolean earlySampling = (duration == 0);
    for (Sampler sampler : samplers) {
      boolean doSample = earlySampling == sampler.isEarly();
      if (doSample && sampler.sample(operationName, traceId, duration)) {
        if (logger.isLoggable(Level.FINER)) {
          logger.finer(sampler.getClass().getSimpleName() + "=" + true +
              " op=" + operationName);
        }
        return true;
      }
      if (logger.isLoggable(Level.FINER)) {
        logger.finer(sampler.getClass().getSimpleName() + "=" + false +
            " op=" + operationName);
      }
    }
    return false;
  }

  void reportWavefrontGeneratedData(WavefrontSpan span) {
    if (wfDerivedReporter == null) {
      // WavefrontSpanReporter not set, so no tracing spans will be reported as metrics/histograms.
      return;
    }
    // Need to sanitize metric name as application, service and operation names can have spaces
    // and other invalid metric name characters
    Map<String, String> pointTags = new HashMap<String, String>() {{
      put(OPERATION_NAME_TAG, span.getOperationName());
      put(COMPONENT_TAG_KEY, span.getComponentTagValue());
    }};
    wfDerivedReporter.newCounter(new MetricName(sanitize(applicationServicePrefix +
        span.getOperationName() + INVOCATION_SUFFIX), pointTags)).inc();
    if (span.isError()) {
      wfDerivedReporter.newCounter(new MetricName(sanitize(applicationServicePrefix +
          span.getOperationName() + ERROR_SUFFIX), pointTags)).inc();
    }
    long spanDurationMicros = span.getDurationMicroseconds();
    // Convert from micros to millis and add to duration counter
    wfDerivedReporter.newCounter(new MetricName(sanitize(applicationServicePrefix +
        span.getOperationName() + TOTAL_TIME_SUFFIX), pointTags)).
        inc(spanDurationMicros / 1000);
    // Support duration in microseconds instead of milliseconds
    wfDerivedReporter.newWavefrontHistogram(new MetricName(sanitize(applicationServicePrefix +
        span.getOperationName() + DURATION_SUFFIX), pointTags)).
        update(spanDurationMicros);
  }

  private String sanitize(String s) {
    Pattern WHITESPACE = Pattern.compile("[\\s]+");
    final String whitespaceSanitized = WHITESPACE.matcher(s).replaceAll("-");
    if (s.contains("\"") || s.contains("'")) {
      // for single quotes, once we are double-quoted, single quotes can exist happily inside it.
      return whitespaceSanitized.replaceAll("\"", "\\\\\"");
    } else {
      return whitespaceSanitized;
    }
  }

  void reportSpan(WavefrontSpan span) {
    // reporter will flush it to Wavefront/proxy
    try {
      reporter.report(span);
    } catch (IOException ex) {
      logger.log(Level.WARNING, "Error reporting span", ex);
    }
  }

  long currentTimeMicros() {
    return System.currentTimeMillis() * 1000;
  }

  /**
   * Gets the list of global tags to be added to all spans.
   *
   * @return the list of global tags
   */
  List<Pair<String, String>> getTags() {
    return tags;
  }

  /**
   * A builder for {@link WavefrontTracer} instances.
   */
  public static class Builder {
    // tags can be repeated and include high-cardinality tags
    private final List<Pair<String, String>> tags;
    private final Reporter reporter;
    private ScopeManager scopeManager = new ThreadLocalScopeManager();
    // application metadata, will not have repeated tags and will be low cardinality tags
    private final ApplicationTags applicationTags;
    private final List<Sampler> samplers;
    // Default to 1min
    private Supplier<Long> reportingFrequencyMillis = () -> 60000L;
    private boolean includeJvmMetrics = true;

    /**
     * Constructor.
     */
    public Builder(Reporter reporter, ApplicationTags applicationTags) {
      this.reporter = reporter;
      this.applicationTags = applicationTags;
      this.tags = new ArrayList<>();
      this.samplers = new ArrayList<>();
    }

    /**
     * Global tag included with every reported span.
     *
     * @param key the tag key
     * @param value the tag value
     * @return {@code this}
     */
    public Builder withGlobalTag(String key, String value) {
      if (key != null && !key.isEmpty() && value != null && !value.isEmpty()) {
        this.tags.add(Pair.of(key, value));
      }
      return this;
    }

    /**
     * Global tags included with every reported span.
     *
     * @param tags Map of tags
     * @return {@code this}
     */
    public Builder withGlobalTags(Map<String, String> tags) {
      if (tags != null && !tags.isEmpty()) {
        for (Map.Entry<String, String> tag : tags.entrySet()) {
          withGlobalTag(tag.getKey(), tag.getValue());
        }
      }
      return this;
    }

    /**
     * Global multi-valued tags included with every reported span.
     *
     * @param tags Map of multi-valued tags
     * @return {@code this}
     */
    public Builder withGlobalMultiValuedTags(Map<String, Collection<String>> tags) {
      if (tags != null && !tags.isEmpty()) {
        for (Map.Entry<String, Collection<String>> tag : tags.entrySet()) {
          for (String value : tag.getValue()) {
            withGlobalTag(tag.getKey(), value);
          }
        }
      }
      return this;
    }

    /**
     * Apply ApplicationTags as global span tags.
     */
    private void applyApplicationTags() {
      withGlobalTag(APPLICATION_TAG_KEY, applicationTags.getApplication());
      withGlobalTag(SERVICE_TAG_KEY, applicationTags.getService());
      withGlobalTag(CLUSTER_TAG_KEY,
          applicationTags.getCluster() == null ? NULL_TAG_VAL : applicationTags.getCluster());
      withGlobalTag(SHARD_TAG_KEY,
          applicationTags.getShard() == null ? NULL_TAG_VAL : applicationTags.getShard());
      withGlobalTags(applicationTags.getCustomTags());
    }

    /**
     * Sampler for sampling traces.
     *
     * Samplers can be chained by calling this method multiple times. Sampling decisions are
     * OR'd when multiple samplers are used.
     *
     * @param sampler
     * @return {@code this}
     */
    public Builder withSampler(Sampler sampler) {
      this.samplers.add(sampler);
      return this;
    }

    /**
     * Scope manager to use for span management.
     *
     * @param scopeManager
     * @return {@code this}
     */
    public Builder withScopeManager(ScopeManager scopeManager) {
      this.scopeManager = scopeManager;
      return this;
    }

    /**
     * Invoke this method if you already are publishing JVM metrics from your app to Wavefront.
     *
     * @return {@code this}
     */
    public Builder excludeJvmMetrics() {
      includeJvmMetrics = false;
      return this;
    }

    /**
     * Visible for testing only.
     *
     * @param reportFrequenceMillis how frequently you want to report data to Wavefront.
     * @return {@code this}
     */
    Builder setReportFrequenceMillis(long reportFrequenceMillis) {
      this.reportingFrequencyMillis = () -> reportFrequenceMillis;
      return this;
    }

    /**
     * Builds and returns the WavefrontTracer instance based on the provided configuration.
     *
     * @return a {@link WavefrontTracer}
     */
    public WavefrontTracer build() {
      applyApplicationTags();
      return new WavefrontTracer(this);
    }
  }

  @Override
  public void close() throws IOException {
    this.reporter.close();
    if (wfInternalReporter != null) {
      wfInternalReporter.stop();
    }
    if (wfDerivedReporter != null) {
      wfDerivedReporter.stop();
    }
    if (wfJvmReporter != null) {
      wfJvmReporter.stop();
    }
    if (heartbeaterService != null) {
      heartbeaterService.close();
    }
  }
}<|MERGE_RESOLUTION|>--- conflicted
+++ resolved
@@ -77,7 +77,6 @@
   private final static String OPERATION_NAME_TAG = "operationName";
   private final String applicationServicePrefix;
 
-<<<<<<< HEAD
   private WavefrontTracer(Builder builder) {
     scopeManager = builder.scopeManager;
     registry = new PropagatorRegistry();
@@ -87,18 +86,6 @@
     applicationServicePrefix = builder.applicationTags.getApplication() + "." +
         builder.applicationTags.getService() + ".";
     this.reportFrequencyMillis = builder.reportingFrequencyMillis;
-=======
-  private WavefrontTracer(Reporter reporter, List<Pair<String, String>> tags,
-                          ApplicationTags appTags, List<Sampler> samplers,
-                          Supplier<Long> reportFrequencyMillis, boolean includeJvmMetrics) {
-    scopeManager = new ThreadLocalScopeManager();
-    registry = new PropagatorRegistry();
-    this.reporter = reporter;
-    this.tags = tags;
-    this.samplers = samplers;
-    applicationServicePrefix = appTags.getApplication() + "." + appTags.getService() + ".";
-    this.reportFrequencyMillis = reportFrequencyMillis;
->>>>>>> b658154c
 
     /**
      * Tracing spans will be converted to metrics and histograms and will be reported to Wavefront
@@ -106,12 +93,8 @@
      */
     WavefrontSpanReporter wfSpanReporter = getWavefrontSpanReporter(reporter);
     if (wfSpanReporter != null) {
-<<<<<<< HEAD
       Tuple tuple = instantiateWavefrontStatsReporter(wfSpanReporter, builder.applicationTags,
           builder.includeJvmMetrics);
-=======
-      Tuple tuple = instantiateWavefrontStatsReporter(wfSpanReporter, appTags, includeJvmMetrics);
->>>>>>> b658154c
       wfInternalReporter = tuple.wfInternalReporter;
       wfDerivedReporter = tuple.wfDerivedReporter;
       wfJvmReporter = tuple.wfJvmReporter;
