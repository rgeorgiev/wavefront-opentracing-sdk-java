--- conflicted
+++ resolved
@@ -79,11 +79,7 @@
 
   private WavefrontTracer(Builder builder) {
     scopeManager = builder.scopeManager;
-<<<<<<< HEAD
-    registry = new PropagatorRegistry();
-=======
     this.registry = builder.registry;
->>>>>>> 358e3357
     this.reporter = builder.reporter;
     this.tags = builder.tags;
     this.samplers = builder.samplers;
